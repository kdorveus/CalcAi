import { useRef, useCallback } from 'react';
import { Platform, Alert } from 'react-native';
import { requestRecordingPermissionsAsync } from 'expo-audio';

interface UseSpeechRecognitionProps {
  language: string;
  continuousMode: boolean;
  isRecording: boolean;
  setIsRecording: (value: boolean) => void;
  setInterimTranscript: (value: string) => void;
  interimTranscript: string;
  processSpeechResult: (transcript: string, source: 'web' | 'native') => void;
  getSpeechRecognitionLanguage: (lang: string) => string;
  isTTSSpeaking: React.MutableRefObject<boolean>;
  t: (key: string) => string;
}

interface UseSpeechRecognitionReturn {
  startRecording: () => Promise<void>;
  stopRecording: () => Promise<void>;
  initializeSpeech: () => Promise<void>;
  speechModuleRef: React.MutableRefObject<any>;
  speechInitializedRef: React.MutableRefObject<boolean>;
  permissionsGrantedRef: React.MutableRefObject<boolean>;
  recognitionRef: React.MutableRefObject<any>;
  speechListenerRef: React.MutableRefObject<any>;
  endListenerRef: React.MutableRefObject<any>;
  errorListenerRef: React.MutableRefObject<any>;
  lastTranscriptRef: React.MutableRefObject<string>;
  silenceTimerRef: React.MutableRefObject<NodeJS.Timeout | number | null>;
  lastProcessedTranscriptRef: React.MutableRefObject<string>;
  lastSpokenResultRef: React.MutableRefObject<string>;
}

export const useSpeechRecognition = ({
  language,
  continuousMode,
  isRecording,
  setIsRecording,
  setInterimTranscript,
  interimTranscript,
  processSpeechResult,
  getSpeechRecognitionLanguage,
  isTTSSpeaking,
  t,
}: UseSpeechRecognitionProps): UseSpeechRecognitionReturn => {
  const speechModuleRef = useRef<any>(null);
  const speechInitializedRef = useRef(false);
  const permissionsGrantedRef = useRef(false);
  const recognitionRef = useRef<any>(null);
  const speechListenerRef = useRef<any>(null);
  const endListenerRef = useRef<any>(null);
  const errorListenerRef = useRef<any>(null);
  const lastTranscriptRef = useRef('');
  const silenceTimerRef = useRef<NodeJS.Timeout | number | null>(null);
  const lastProcessedTranscriptRef = useRef<string>('');
  const lastSpokenResultRef = useRef<string>('');

  const initializeSpeech = useCallback(async () => {
    if (Platform.OS === 'web') {
      // Pre-initialize the Web Speech API object to reduce delay on first use.
      const WebSpeechRecognition = (window as any).SpeechRecognition || (window as any).webkitSpeechRecognition;
      if (WebSpeechRecognition) {
        recognitionRef.current = new WebSpeechRecognition();
        // Set properties that don't change, but leave listeners for startRecording
        // because they might close over state that changes.
        recognitionRef.current.interimResults = true;
        recognitionRef.current.maxAlternatives = 1;
      }
      speechInitializedRef.current = true;
      return;
    }

    try {
      if (!speechModuleRef.current) {
        speechModuleRef.current = await import('expo-speech-recognition');
      }

      const { granted: audioGranted } = await requestRecordingPermissionsAsync();
      const { ExpoSpeechRecognitionModule } = speechModuleRef.current;
      await ExpoSpeechRecognitionModule.requestPermissionsAsync();

      permissionsGrantedRef.current = audioGranted;
      speechInitializedRef.current = true;
    } catch (error) {
      speechInitializedRef.current = false;
      permissionsGrantedRef.current = false;
    }
  }, []);

  const startRecording = useCallback(async () => {
    if (isRecording) return;
    setIsRecording(true);

    if (Platform.OS === 'web') {
<<<<<<< HEAD
      // Check browser support directly, not just whether recognitionRef was pre-initialized.
      const WebSpeechRecognition = (window as any).SpeechRecognition || (window as any).webkitSpeechRecognition;
      if (!WebSpeechRecognition) {
=======
      // The recognition object should be pre-initialized by initializeSpeech.
      if (!recognitionRef.current) {
        // If it's not available, it means the browser doesn't support the API.
>>>>>>> b9dbbe77
        Alert.alert(t('mainApp.speechNotSupported'));
        setIsRecording(false);
        return;
      }

<<<<<<< HEAD
      // Initialize if not already done
      if (!recognitionRef.current) {
        recognitionRef.current = new WebSpeechRecognition();
        recognitionRef.current.interimResults = true;
        recognitionRef.current.maxAlternatives = 1;
      }

      const recognition = recognitionRef.current;
      
=======
      const recognition = recognitionRef.current;

>>>>>>> b9dbbe77
      // Configure properties that might have changed since initialization.
      recognition.lang = getSpeechRecognitionLanguage(language);
      recognition.continuous = continuousMode;

      // (Re)assign event listeners to ensure they capture the latest state.
      recognition.onresult = (event: any) => {
        if (isTTSSpeaking.current) return;

        let finalTranscript = '';
        let interimText = '';

        for (let i = event.resultIndex; i < event.results.length; ++i) {
          if (event.results[i].isFinal) {
            finalTranscript += event.results[i][0].transcript;
          } else {
            interimText += event.results[i][0].transcript;
          }
        }

        if (interimText) {
          setInterimTranscript(interimText);
        }

        if (finalTranscript) {
          processSpeechResult(finalTranscript.trim(), 'web');
        }
      };

      recognition.onend = () => {
        if (!continuousMode) {
          setIsRecording(false);
          setInterimTranscript('');
        }
      };

      recognition.onerror = () => {
        setIsRecording(false);
        setInterimTranscript('');
      };

      recognition.start();
    } else {
      try {
        if (!speechInitializedRef.current) {
          await initializeSpeech();
        }
        if (!permissionsGrantedRef.current) {
          Alert.alert(t('mainApp.permissionRequired'), t('mainApp.microphonePermissionRequired'));
          setIsRecording(false);
          return;
        }

        const { ExpoSpeechRecognitionModule } = speechModuleRef.current;

        const handleResult = (event: any) => {
          if (isTTSSpeaking.current) return;
          if (event.results && event.results.length > 0) {
            const transcript = event.results[0].transcript;
            lastTranscriptRef.current = transcript;
            setInterimTranscript(transcript);

            if (!continuousMode && event.isFinal) {
              processSpeechResult(transcript.trim(), 'native');
            }
          }
        };

        const handleEnd = () => {
          if (!continuousMode) {
            const bufferedTranscript = interimTranscript;
            if (bufferedTranscript && bufferedTranscript.trim() && !isTTSSpeaking.current) {
              processSpeechResult(bufferedTranscript.trim(), 'native');
            }
            setIsRecording(false);
            setInterimTranscript('');
          }
        };

        const handleError = () => {
          setIsRecording(false);
          setInterimTranscript('');
        };

        // Remove existing listeners before adding new ones to prevent memory leaks
        if (speechListenerRef.current) speechListenerRef.current.remove();
        if (endListenerRef.current) endListenerRef.current.remove();
        if (errorListenerRef.current) errorListenerRef.current.remove();

        speechListenerRef.current = ExpoSpeechRecognitionModule.addListener('result', handleResult);
        endListenerRef.current = ExpoSpeechRecognitionModule.addListener('end', handleEnd);
        errorListenerRef.current = ExpoSpeechRecognitionModule.addListener('error', handleError);

        await ExpoSpeechRecognitionModule.start({
          lang: getSpeechRecognitionLanguage(language),
          continuous: continuousMode,
          interimResults: true,
        });

        if (continuousMode) {
          let previousTranscript = '';
          silenceTimerRef.current = setInterval(() => {
            if (isTTSSpeaking.current) return;

            const currentTranscript = lastTranscriptRef.current;
            if (currentTranscript && currentTranscript === previousTranscript && currentTranscript.trim()) {
              const finalTranscript = currentTranscript.trim();
              if (finalTranscript) {
                processSpeechResult(finalTranscript, 'native');
              }
            }
            previousTranscript = currentTranscript;
          }, 500);
        }
      } catch (e) {
        setIsRecording(false);
      }
    }
  }, [
    isRecording,
    setIsRecording,
    continuousMode,
    language,
    getSpeechRecognitionLanguage,
    isTTSSpeaking,
    setInterimTranscript,
    processSpeechResult,
    interimTranscript,
    initializeSpeech,
    t,
  ]);

  const stopRecording = useCallback(async () => {
    setIsRecording(false);
    setInterimTranscript('');
    lastProcessedTranscriptRef.current = '';
    lastSpokenResultRef.current = '';
    lastTranscriptRef.current = '';
    
    if (silenceTimerRef.current) {
      clearInterval(silenceTimerRef.current);
      silenceTimerRef.current = null;
    }

    if (Platform.OS === 'web') {
      if (recognitionRef.current) {
        recognitionRef.current.stop();
      }
    } else {
      try {
        if (speechModuleRef.current) {
          const { ExpoSpeechRecognitionModule } = speechModuleRef.current;
          await ExpoSpeechRecognitionModule.stop();
        }
        if (speechListenerRef.current) speechListenerRef.current.remove();
        if (endListenerRef.current) endListenerRef.current.remove();
        if (errorListenerRef.current) errorListenerRef.current.remove();
      } catch (e) {
        // Silent error handling
      }
    }
  }, [setIsRecording, setInterimTranscript]);

  return {
    startRecording,
    stopRecording,
    initializeSpeech,
    speechModuleRef,
    speechInitializedRef,
    permissionsGrantedRef,
    recognitionRef,
    speechListenerRef,
    endListenerRef,
    errorListenerRef,
    lastTranscriptRef,
    silenceTimerRef,
    lastProcessedTranscriptRef,
    lastSpokenResultRef,
  };
};<|MERGE_RESOLUTION|>--- conflicted
+++ resolved
@@ -93,34 +93,15 @@
     setIsRecording(true);
 
     if (Platform.OS === 'web') {
-<<<<<<< HEAD
-      // Check browser support directly, not just whether recognitionRef was pre-initialized.
-      const WebSpeechRecognition = (window as any).SpeechRecognition || (window as any).webkitSpeechRecognition;
-      if (!WebSpeechRecognition) {
-=======
       // The recognition object should be pre-initialized by initializeSpeech.
       if (!recognitionRef.current) {
         // If it's not available, it means the browser doesn't support the API.
->>>>>>> b9dbbe77
         Alert.alert(t('mainApp.speechNotSupported'));
         setIsRecording(false);
         return;
       }
 
-<<<<<<< HEAD
-      // Initialize if not already done
-      if (!recognitionRef.current) {
-        recognitionRef.current = new WebSpeechRecognition();
-        recognitionRef.current.interimResults = true;
-        recognitionRef.current.maxAlternatives = 1;
-      }
-
       const recognition = recognitionRef.current;
-      
-=======
-      const recognition = recognitionRef.current;
-
->>>>>>> b9dbbe77
       // Configure properties that might have changed since initialization.
       recognition.lang = getSpeechRecognitionLanguage(language);
       recognition.continuous = continuousMode;
